import 'package:test/test.dart';

import 'package:algorithms_in_dart/trees/binary.dart';

void main() {
  BinaryTree emptyTree, singleNodeTree, tree;
  setUp(() {
    emptyTree = BinaryTree();
    singleNodeTree = BinaryTree.withSingleValue(0);
    tree = BinaryTree.fromList([11, -2, 1, 0, 21, 17, 9, -3]);
  });

  test('Test empty tree', () {
    expect(emptyTree.isEmpty, isTrue);
    expect(singleNodeTree.isEmpty, isFalse);
    expect(tree.isEmpty, isFalse);
  });

  test('Test single node', () {
    expect(singleNodeTree.root.value, equals(0));
    expect(tree.root.value, equals(11));
  });

  test('Multiple node', () {
    /*----------------------
               11
             /    \
           -2     21
          /  \    /
        -3    1  17
             / \
            0   9
    ----------------------*/
    expect(tree.root.value, equals(11));
    expect(tree.root.left.value, equals(-2));
    expect(tree.root.left.left.value, equals(-3));
    expect(tree.root.left.left.left, isNull);
    expect(tree.root.left.left.right, isNull);
    expect(tree.root.left.right.value, equals(1));
    expect(tree.root.left.right.left.value, equals(0));
    expect(tree.root.left.right.left.left, isNull);
    expect(tree.root.left.right.left.right, isNull);
    expect(tree.root.left.right.right.value, equals(9));
    expect(tree.root.left.right.right.left, isNull);
    expect(tree.root.left.right.right.right, isNull);

    expect(tree.root.right.value, equals(21));
    expect(tree.root.right.right, isNull);
    expect(tree.root.right.left.value, equals(17));
    expect(tree.root.right.left.left, isNull);
    expect(tree.root.right.left.right, isNull);
  });

  test('Add', () {
    var ascendingTree = BinaryTree();
    ascendingTree.add(10);
    ascendingTree.add(20);
    ascendingTree.add(30);
    expect(ascendingTree.root.value, equals(10));
    expect(ascendingTree.root.right.value, equals(20));
    expect(ascendingTree.root.left, equals(null));
    expect(ascendingTree.root.right.right.value, equals(30));
    expect(ascendingTree.root.right.left, equals(null));
    expect(ascendingTree.root.right.right.left, isNull);
    expect(ascendingTree.root.right.right.right, isNull);

    var descendingTree = BinaryTree();
    descendingTree.add(-10);
    descendingTree.add(-20);
    descendingTree.add(-30);
    expect(descendingTree.root.value, equals(-10));
    expect(descendingTree.root.left.value, equals(-20));
    expect(descendingTree.root.right, equals(null));
    expect(descendingTree.root.left.left.value, equals(-30));
    expect(descendingTree.root.left.right, equals(null));
    expect(descendingTree.root.left.left.right, isNull);
    expect(descendingTree.root.left.left.left, isNull);
  });

  test('Nullify', () {
    var tree = BinaryTree.fromList([1, 2, 3]);
    tree.nullify();
    expect(tree.isEmpty, isTrue);
  });

  test('Check contains', () {
    expect(emptyTree.contains(10), isFalse);
    expect(singleNodeTree.contains(10), isFalse);
    expect(singleNodeTree.contains(0), isTrue);
    expect(tree.contains(1230), isFalse);

    for (var i in [11, -2, 1, 0, 21, 17, 9, -3]) {
      expect(tree.contains(i), isTrue);
    }
  });

  test('Pre-order traversal', () {
    expect(emptyTree.preOrder(), <int>[]);
    expect(singleNodeTree.preOrder(), <int>[0]);
    expect(tree.preOrder(), equals(<int>[11, -2, -3, 1, 0, 9, 21, 17]));
  });

  test('Post-order traversal', () {
    expect(emptyTree.postOrder(), <int>[]);
    expect(singleNodeTree.postOrder(), <int>[0]);
    expect(tree.postOrder(), equals(<int>[-3, 0, 9, 1, -2, 17, 21, 11]));
  });

  test('In-order traversal', () {
    expect(emptyTree.inOrder(), <int>[]);
    expect(singleNodeTree.inOrder(), <int>[0]);
    expect(tree.inOrder(), equals(<int>[-3, -2, 0, 1, 9, 11, 17, 21]));
  });

<<<<<<< HEAD
  test('Balance Tree', () {
    /*----------------------
      binaryTree before balance()
             -1
            /  \
          -2    0
                 \
                  2
                   \
                    5
                   /
                  4
                 /
                3
    ----------------------*/
    var binaryTree = BinaryTree.fromList([-1, -2, 0, 2, 5, 4, 3]);
    binaryTree.balance();
    /*----------------------
      binaryTree after balance()
              2
            /   \
          -1     4
          / \   / \
        -2   0 3   5
    ----------------------*/
    expect(binaryTree.preOrder(), equals(<int>[2, -1, -2, 0, 4, 3, 5]));
=======
  test('Delete node', () {
    emptyTree.delete(1);
    expect(emptyTree.inOrder(), <int>[]);
    singleNodeTree.delete(0);
    expect(emptyTree.inOrder(), <int>[]);

    /*----------------------
               11
             /    \
           -2     21
          /  \    /
        -3    1  17
             / \
            0   9
    ----------------------*/

    var temp = BinaryTree.fromList([11, -2, 1, 0, 21, 17, 9, -3]);
    // delete node with no child
    temp.delete(-3);
    expect(temp.inOrder(), equals(<int>[-2, 0, 1, 9, 11, 17, 21]));

    temp = BinaryTree.fromList([11, -2, 1, 0, 21, 17, 9, -3]);
    // delete node with one child
    temp.delete(21);
    expect(temp.inOrder(), equals(<int>[-3, -2, 0, 1, 9, 11, 17]));

    temp = BinaryTree.fromList([11, -2, 1, 0, 21, 17, 9, -3]);
    // delete node with two children
    temp.delete(-2);
    expect(temp.inOrder(), equals(<int>[-3, 0, 1, 9, 11, 17, 21]));

    temp = BinaryTree.fromList([11, -2, 1, 0, 21, 17, 9, -3]);
    // delete root node
    temp.delete(11);
    expect(temp.inOrder(), equals(<int>[-3, -2, 0, 1, 9, 17, 21]));
>>>>>>> 08654b88
  });
}<|MERGE_RESOLUTION|>--- conflicted
+++ resolved
@@ -111,8 +111,7 @@
     expect(singleNodeTree.inOrder(), <int>[0]);
     expect(tree.inOrder(), equals(<int>[-3, -2, 0, 1, 9, 11, 17, 21]));
   });
-
-<<<<<<< HEAD
+  
   test('Balance Tree', () {
     /*----------------------
       binaryTree before balance()
@@ -139,7 +138,7 @@
         -2   0 3   5
     ----------------------*/
     expect(binaryTree.preOrder(), equals(<int>[2, -1, -2, 0, 4, 3, 5]));
-=======
+    
   test('Delete node', () {
     emptyTree.delete(1);
     expect(emptyTree.inOrder(), <int>[]);
@@ -175,6 +174,5 @@
     // delete root node
     temp.delete(11);
     expect(temp.inOrder(), equals(<int>[-3, -2, 0, 1, 9, 17, 21]));
->>>>>>> 08654b88
   });
 }